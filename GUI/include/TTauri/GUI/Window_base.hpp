--- conflicted
+++ resolved
@@ -188,15 +188,7 @@
      * The implementation is in Widget.hpp
      */
     template<typename T, typename... Args>
-<<<<<<< HEAD
-    T &makeWidget(Args &&... args) {
-        ttauri_assume(widget);
-        return widget->makeWidget<T>(std::forward<Args>(args)...);
-    }
-=======
-    T &addWidget(Args &&... args);
-
->>>>>>> e89cdfec
+    T &makeWidget(Args &&... args);
 
     rhea::constraint addConstraint(rhea::constraint const& constraint) noexcept;
 
