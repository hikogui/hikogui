# Copyright Jens A. Koch 2021-2023.
# Copyright Take Vos 2019-2022.
# Distributed under the Boost Software License, Version 1.0.
# (See accompanying file LICENSE_1_0.txt or copy at https://www.boost.org/LICENSE_1_0.txt)

cmake_minimum_required(VERSION 3.25)

#-------------------------------------------------------------------
# Configure early CMAKE paths
#-------------------------------------------------------------------

set(CMAKE_MODULE_PATH ${CMAKE_MODULE_PATH} "${CMAKE_CURRENT_SOURCE_DIR}/CMake")

include(SetupVcpkg)
include(SetupCompiler)
#include(SetupCxxModules)

#-------------------------------------------------------------------
# Build Options
#-------------------------------------------------------------------

option(BUILD_SHARED_LIBS    "Build shared libraries"                             OFF)
option(HI_ENABLE_ANALYSIS   "Compile using -analyze"                             OFF)
option(HI_ENABLE_ASAN       "Compile using address sanitizer"                    OFF)
<<<<<<< HEAD
option(HI_ARCHITECTURE      "The architecture to build the hikogui library with" "")
option(BUILD_EXAMPLES       "Compile the example executables"                    ON)
=======
option(HI_ARCHITECTURE      "The architecture to build the hikogui library with" OFF)
>>>>>>> 4581bf49

#-------------------------------------------------------------------
# Project
#-------------------------------------------------------------------

if(APPLE)
    set(LANGUAGES CXX OBJCXX)
else()
    set(LANGUAGES CXX)
endif()

# vcpkg.json is the primary source for version data
file(READ ${CMAKE_SOURCE_DIR}/vcpkg.json VCPKG_JSON_STRING)
string(JSON HI_LIB_NAME     GET ${VCPKG_JSON_STRING} "name")
string(JSON HI_LIB_VERSION  GET ${VCPKG_JSON_STRING} "version")
string(JSON HI_LIB_LICENSE  GET ${VCPKG_JSON_STRING} "license")
string(JSON HI_LIB_DESC     GET ${VCPKG_JSON_STRING} "description")
string(JSON HI_LIB_HOMEPAGE GET ${VCPKG_JSON_STRING} "homepage")

configure_file("${CMAKE_SOURCE_DIR}/CMake/packaging/package.json.in" "package.json" @ONLY)
file(READ ${CMAKE_CURRENT_BINARY_DIR}/package.json PACKAGE_JSON_STRING)
string(JSON HI_LIB_DISPLAY_NAME GET ${PACKAGE_JSON_STRING} "display-name")
string(JSON HI_LIB_VENDOR GET ${PACKAGE_JSON_STRING} "vendor")

project(${HI_LIB_NAME} VERSION ${HI_LIB_VERSION} LANGUAGES ${LANGUAGES})

#-------------------------------------------------------------------
# Setup CMake Includes
#-------------------------------------------------------------------

include(FeatureSummary)
include(ShowBuildTargetProperties)
include(FetchContent)
include(CPUID)
include(SetupDoxygen)
include(GNUInstallDirs)
include(CMakePackageConfigHelpers)
include(TargetResources)

# disable adding CTest build targets like "NightlyStart" (before ctest include)
set_property(GLOBAL PROPERTY CTEST_TARGETS_ADDED 1)
configure_file("${CMAKE_SOURCE_DIR}/cmake/ctest/CTestCustom.cmake.in" "CTestCustom.cmake" @ONLY)
include(CTest)

# HI_ARCHITECTURE can be set as a build option.
# if this build option is not set, default to the auto-detected architecture level.
if(NOT HI_ARCHITECTURE)
  set(HI_ARCHITECTURE ${CPUINFO_ARCHITECTURE_LEVEL})
endif()

#-------------------------------------------------------------------
# Find Dependencies
#-------------------------------------------------------------------

if(BUILD_TESTING)
    #
    # GoogleTest - non-vcpkg, directly build from externals
    #
    set(INSTALL_GTEST OFF CACHE INTERNAL "Don't install gtest")
    set(BUILD_GMOCK OFF CACHE INTERNAL "Don't build gmock")
    FetchContent_Declare(googletest GIT_REPOSITORY https://github.com/google/googletest.git GIT_TAG v1.13.0)
    FetchContent_MakeAvailable(googletest)

    include(GoogleTest)
    set_property(GLOBAL PROPERTY USE_FOLDERS ON)
    set_target_properties(gtest      PROPERTIES FOLDER extern)
    set_target_properties(gtest_main PROPERTIES FOLDER extern)
endif()

#
# Vulkan SDK Headers
#
if(NOT DEFINED ENV{VULKAN_SDK})
    message(FATAL_ERROR
        "Please set the VULKAN_SDK environment variable to the directory in which the SDK is installed.\n"
        "It looks like C:\\VulkanSDK\\1.0.0.0, but with the version number being the version that was installed.\n"
        "set VULKAN_SDK=\"C:\\VulkanSDK\\1.0.0.0\"\n")
endif()
find_package(Vulkan REQUIRED)

#
# Vulkan Memory Allocator - installed as part of Vulkan SDK headers
#
if(NOT EXISTS "${Vulkan_INCLUDE_DIRS}/vma")
    message(FATAL_ERROR "Please make sure to include VMA (Vulkan Memory Allocator) with the installation of VulkanSDK.\n")
endif()

#-------------------------------------------------------------------
# Setup Build Targets
#-------------------------------------------------------------------

#-------------------------------------------------------------------
# Build Target: hikogui                                     (library)
#-------------------------------------------------------------------
add_library(hikogui INTERFACE)
set(HIKOGUI_SOURCE_DIR "${CMAKE_CURRENT_SOURCE_DIR}/src/hikogui")
include(CMakeLists_includes.cmake)
#include(CMakeLists_modules.cmake)
include(CMakeLists_resources.cmake)
include(CMakeLists_shaders.cmake)

target_compile_features(hikogui INTERFACE cxx_std_23)
set_target_properties(hikogui PROPERTIES DEBUG_POSTFIX "d")
set_target_properties(hikogui PROPERTIES VERSION ${HIKOGUI_PROJECT_VERSION_SHORT} SOVERSION ${HIKOGUI_MAJOR_VERSION})
set_target_properties(hikogui PROPERTIES FRAMEWORK TRUE)
set_target_properties(hikogui PROPERTIES MACOSX_FRAMEWORK_IDENTIFIER org.hikogui.hikogui)   

if(APPLE)
    target_link_libraries(hikogui INTERFACE "-framework Foundation -framework AppKit")
endif()
if(WIN32)
	target_link_libraries(hikogui INTERFACE "ws2_32")
	target_link_libraries(hikogui INTERFACE "DXGI")
	target_link_libraries(hikogui INTERFACE "bcrypt")
	target_link_libraries(hikogui INTERFACE "winmm")
	target_link_libraries(hikogui INTERFACE "dwmapi")
endif()

# Add the Vulkan libraries.
target_link_libraries(hikogui INTERFACE ${Vulkan_LIBRARIES})
target_include_directories(hikogui INTERFACE ${Vulkan_INCLUDE_DIRS})
if (WIN32)
    # Add vulkan win32 surface support.
    target_compile_definitions(hikogui INTERFACE -DVK_USE_PLATFORM_WIN32_KHR)

    # vulkan.h will include the windows headers, so we must define all sorts of stuff on the command line.
    target_compile_definitions(hikogui INTERFACE -DUNICODE)
    target_compile_definitions(hikogui INTERFACE -D_UNICODE)
    target_compile_definitions(hikogui INTERFACE -D_CRT_SECURE_NO_WARNINGS)
    target_compile_definitions(hikogui INTERFACE -DNOMINMAX)
    target_compile_definitions(hikogui INTERFACE -DWIN32_LEAN_AND_MEAN)
    target_compile_definitions(hikogui INTERFACE -DWIN32_NO_STATUS)

    # Minimum Windows 10.
    target_compile_definitions(hikogui INTERFACE -DWINVER=0x0a00)
    target_compile_definitions(hikogui INTERFACE -D_WIN32_WINNT=0x0a00)

elseif (APPLE)
    # Add vulkan apple's Metal surface support.
    target_compile_definitions(hikogui INTERFACE -DVK_USE_PLATFORM_METAL_EXT)
endif()


target_include_directories(hikogui INTERFACE
    "$<BUILD_INTERFACE:${CMAKE_CURRENT_SOURCE_DIR}/src>"
    "$<BUILD_INTERFACE:${CMAKE_CURRENT_BINARY_DIR}/src/hikogui/metadata>"
    "$<INSTALL_INTERFACE:include>")

#
# We will support the following CPUs:
#   * Intel Ivy Bridge from 2012, still used by Mac Pro sold in 2019.
#   * AMD Steamroller from 2014
#
if (${CMAKE_CXX_COMPILER_ID} MATCHES Clang)
    # Set the execution character encoding to UTF-8
    if (MSVC)
        target_compile_options(hikogui INTERFACE -utf-8)
    else()
        target_compile_options(hikogui INTERFACE -fexec-charset=UTF-8)
        target_compile_options(hikogui INTERFACE -finput-charset=UTF-8)
    endif()

    # Clang will complain about __builtin_assume even on constexpr functions and operators,
    # this warning is absolutely useless.
    target_compile_options(hikogui INTERFACE -Wno-assume)

    # Clang will complain about calling hidden-friend-template-functions.
    target_compile_options(hikogui INTERFACE -Wno-unknown-warning-option -Wno-c++20-extensions -Wno-c++2a-extensions)

    # vk_mem_alloc.h seems to turn on nullability completeness checks on clang.
    # It seems this check should only be used for interopability with swift
    target_compile_options(hikogui INTERFACE -Wno-nullability-completeness)

    target_compile_options(hikogui INTERFACE -march=${HI_ARCHITECTURE})

    # The Microsoft version of clang does not implement all clang command line arguments.
    if (NOT MSVC)
        # The hikogui generic tokenizer uses large constexpr tables.
        target_compile_options(hikogui INTERFACE -fconstexpr-steps=100000000)

        # Tune according to a more modern CPU.
        target_compile_options(hikogui INTERFACE -mtune=skylake)
    endif()

elseif (MSVC)
    if(HOST_IS_X86_64_4)
        target_compile_options(hikogui INTERFACE -arch:AVX512)
    elseif(HOST_IS_X86_64_3)
        target_compile_options(hikogui INTERFACE -arch:AVX2)
    elseif(HOST_IS_X86_64_2)
        target_compile_options(hikogui INTERFACE -arch:AVX)
    endif()

    # Turn on a lot of warnings by default.
    target_compile_options(hikogui INTERFACE -W4)

    # Set the compiler to C++20 standard conforming as much as possible.
    target_compile_options(hikogui INTERFACE -permissive-)

    # suppress msbuild startup banner
    target_compile_options(hikogui INTERFACE -nologo)

    # By default MSVC reports a incorrect version in __cplusplus
    # This option will make it work correctly.
    target_compile_options(hikogui INTERFACE -Zc:__cplusplus)

    # Use the C++20 compliant preprocessor, which include __VA_OPT__()
    # This causes warning "C5105: macro expansion producing 'defined' has undefined behavior" in winbase.h
    # which is supposed to be fixed in a newer version of the SDK.
    target_compile_options(hikogui INTERFACE -Zc:preprocessor)
    #target_compile_options(hikogui INTERFACE -wd5105)

    # Set the execution and source character encoding to UTF-8
    target_compile_options(hikogui INTERFACE -utf-8)

    # The hikogui generic tokenizer uses large constexpr tables.
    target_compile_options(hikogui INTERFACE "-constexpr:steps100000000")

    # The library is too big.
    target_compile_options(hikogui INTERFACE "-bigobj")

    # C4068: unknown pragma.
    # Ignore unknown pragmas, needed for other compilers.
    target_compile_options(hikogui INTERFACE -wd4068)

    # C4324: structure was padded due to alignment specifier.
    # Of course it is, that is what the alignment specifier is used for??????
    target_compile_options(hikogui INTERFACE -wd4324)

    # C4100: unreferenced formal parameter.
    # This warning is in the way when you want to document a parameter of a virtual function
    # with an implementation that does not use the parameter.
    target_compile_options(hikogui INTERFACE -wd4100)

    # C4127: conditional expression is constant.
    # False positive with expressions that include template parameters.
    target_compile_options(hikogui INTERFACE -wd4127)

    # C6326: Potential comparison of a constant with another constant.
    # False positive in constexpr context.
    target_compile_options(hikogui INTERFACE -wd6326)

    # C6239: (<non-zero constant> && <expression>) always evaluates to the result of <expression>. Did you intend to use the bitwise-and operator?"
    # False positive when using logical operators in constexpr context.
    target_compile_options(hikogui INTERFACE -wd6239)

    # C6262: Function uses 'x' bytes of stack: exceeds /analyze:stacksize 'x'. Consider moving some data to heap.
    # False positives when returning data from a function in constexpr context.
    target_compile_options(hikogui INTERFACE -wd6262)

    # C4505: unreferenced local function has been removed.
    # False positive when calling a local function from within a "if constexpr" block.
    target_compile_options(hikogui INTERFACE -wd4505)

    # C4648: standard attribute 'no_unique_address' is ignored
    target_compile_options(hikogui INTERFACE -wd4648)

    # C4744: 'x' has different type in 'foo_impl.cpp' and 'bar_impl.cpp':
    #        'struct (8 bytes)' and '__declspec(align(8)) struct (8 bytes)' [foobar.vcxproj]
    # Bug in linker where atomic variables defined in a header file and used in two _impl.cpp files be
    # interpreted as different types. Microsoft knows about the bug for many years.
    target_link_options(hikogui INTERFACE "/ignore:4744")

    if (${CMAKE_BUILD_TYPE} MATCHES "Debug")
        # Enable Security Development Lifecycle checks.
        # This includes run-time checks, don't include this in the Release type
        # Do include it with ReleaseWithDebug.

        # -sdl forces deprecated warnings as errors so also not useful during development.
        #target_compile_options(hikogui INTERFACE -sdl)

        # Just my code enables the VS debugger to step over system, framework, library, and other non-user calls.
        target_compile_options(hikogui INTERFACE -JMC)
    endif()

    if(HI_ENABLE_ASAN)
        target_compile_options(hikogui INTERFACE -fsanitize=address)
    endif()

    if(HI_ENABLE_ANALYSIS)
        target_compile_options(hikogui INTERFACE -analyze)

        #target_compile_options(hikogui INTERFACE -analyze:ruleset ${CMAKE_CURRENT_SOURCE_DIR}/AllRules.ruleset)

        # The Core Guidelines checker, not so useful for real programs.
        message(NOTICE "The following environment variables need to be set for the core guidelines checker to work:")
        message(NOTICE "    esp.extensions=cppcorecheck.dll")
        message(NOTICE "    esp.annotationbuildlevel=ignore")
        message(NOTICE "    CAExcludePath=C:\\VulkanSDK;C:\\Program Files;C:\\Users\\Tjienta\\Projects\\hikogui\\out\\build\\vc17-x64-windows-static-ana\\_deps")
        message(NOTICE "")
        target_compile_options(hikogui INTERFACE -analyze:plugin EspXEngine.dll)

        # C26440: Function '...' can be declared 'noexcept' (f.6).
        # It requires lambda function to also be declared 'noexcept' that makes the code messy.
        target_compile_options(hikogui INTERFACE -wd26440)

        # C26446: Prefer to use gsl::at() instead of unchecked subscript operator (bounds.4).
        # This rule makes applications slow.
        target_compile_options(hikogui INTERFACE -wd26446)

        # C26447: The function is declared 'noexcept' but calls function '...' which may throw exceptions (f.6).
        # Since c++20 std::terminate will be called on throw.
        target_compile_options(hikogui INTERFACE -wd26447)

        # C26481: Don't use pointer arithmetic. Use span instead (bounds.1).
        # False positive everywhere std::format() is used.
        target_compile_options(hikogui INTERFACE -wd26481)

        # C26482: Only index into arrays using constant expressions (bounds.2).
        # This rule makes it so you can not use a variable to index into an array.
        target_compile_options(hikogui INTERFACE -wd26482)

        # C26821: For '...', consider using gsl::span instead of std::span to guarantee runtime bounds safety (gsl.view).
        # This rule makes applications slow.
        target_compile_options(hikogui INTERFACE -wd26821)

        # C28020: The expression '0<=_Param_(1)&&_Param_(1)<=256-1' is not true at this call.
        # False positives in base_n, where the index is static_cast<uint8_t>().
        # The bug (since 2020) in the compiler seem to have been triggered in unrelated code.
        # https://developercommunity.visualstudio.com/t/c28020-false-positives/923103
        target_compile_options(hikogui INTERFACE -wd28020)

        # C26409: Avoid calling new and delete explicitly, use std::make_unique<T> instead (r.11)
        # Can't exclude unit-test and google-test uses new and delete in the TEST() macro.
        target_compile_options(hikogui INTERFACE -wd26409)

        # C26426: Global initializer calls a non-constexpr function (i.22)
        # Can't exclude unit-test and google-test does this a lot.
        target_compile_options(hikogui INTERFACE -wd26426)

        # C26455: Default constructor should not throw. Declare it 'noexcept' (f.6)
        # Can't exclude unit-test and google-test uses throwing default constructors in the TEST() macro.
        target_compile_options(hikogui INTERFACE -wd26455)

        # Turn off every warning fix one at a time:
        #target_compile_options(hikogui INTERFACE -wd26472)
        #target_compile_options(hikogui INTERFACE -wd26473)
        #target_compile_options(hikogui INTERFACE -wd26474)
        target_compile_options(hikogui INTERFACE -wd26475)
        target_compile_options(hikogui INTERFACE -wd26476)
        target_compile_options(hikogui INTERFACE -wd26478)
        target_compile_options(hikogui INTERFACE -wd26485)
        target_compile_options(hikogui INTERFACE -wd26490)
        target_compile_options(hikogui INTERFACE -wd26491)
        target_compile_options(hikogui INTERFACE -wd26492)
        target_compile_options(hikogui INTERFACE -wd26493)
        target_compile_options(hikogui INTERFACE -wd26494)
        target_compile_options(hikogui INTERFACE -wd26495)
        target_compile_options(hikogui INTERFACE -wd26496)
        target_compile_options(hikogui INTERFACE -wd26497)
        target_compile_options(hikogui INTERFACE -wd26498)
        target_compile_options(hikogui INTERFACE -wd26800)
        target_compile_options(hikogui INTERFACE -wd26813)
        target_compile_options(hikogui INTERFACE -wd26814)
        target_compile_options(hikogui INTERFACE -wd26817)
        target_compile_options(hikogui INTERFACE -wd26818)
        target_compile_options(hikogui INTERFACE -wd26820)
        target_compile_options(hikogui INTERFACE -wd26830)
        target_compile_options(hikogui INTERFACE -wd26432)
        target_compile_options(hikogui INTERFACE -wd26451)

    endif()
endif()

#-------------------------------------------------------------------
# Build Target: 
#-------------------------------------------------------------------
# A INTERFACE library does not have a build target which means it
# can not be installed. Therefor we create a dummy target which
# will make sure the INTERFACE library can be installed.
add_custom_target(hikogui_dummy ALL)
add_dependencies(hikogui_dummy hikogui)

#-------------------------------------------------------------------
# Build Target: hikogui_tests
#-------------------------------------------------------------------

if(BUILD_TESTING)
    include(CMakeLists_tests.cmake)
endif()

#-------------------------------------------------------------------
# Build examples
#-------------------------------------------------------------------
if(BUILD_EXAMPLES)
    add_custom_target(examples)
    add_subdirectory(examples/codec)
    add_subdirectory(examples/custom_widgets)
    add_subdirectory(examples/hikogui_demo)
    add_subdirectory(examples/vulkan/triangle)
    add_subdirectory(examples/widgets)
endif()

#-------------------------------------------------------------------
# Display Compiler and Linker properties of Build Targets
#-------------------------------------------------------------------

show_build_target_properties(hikogui)

feature_summary(WHAT PACKAGES_FOUND PACKAGES_NOT_FOUND ENABLED_FEATURES DISABLED_FEATURES)


#-------------------------------------------------------------------
# Installation Rules: hikogui                               (library)
#-------------------------------------------------------------------
set(INSTALL_RESOURCEDIR "${CMAKE_INSTALL_DATADIR}/hikogui/resources")
set(INSTALL_CMAKEDIR "${CMAKE_INSTALL_DATADIR}/hikogui/CMake")

install(TARGETS hikogui EXPORT hikogui
    FILE_SET hikogui_include_files
    FILE_SET hikogui_generated_include_files
    FILE_SET CXX_MODULES
    RUNTIME
    ARCHIVE
    LIBRARY
    RESOURCE DESTINATION "${INSTALL_RESOURCEDIR}"
)

install(
    EXPORT hikogui
    DESTINATION "${INSTALL_CMAKEDIR}"
    NAMESPACE hikogui::
    FILE "hikoguiTargets.cmake"
)

configure_package_config_file(
    "${CMAKE_CURRENT_SOURCE_DIR}/CMake/packaging/hikoguiConfig.cmake.in"
    "${CMAKE_CURRENT_BINARY_DIR}/hikoguiConfig.cmake"
    INSTALL_DESTINATION "${INSTALL_CMAKEDIR}"
)
write_basic_package_version_file(
    "${CMAKE_CURRENT_BINARY_DIR}/hikoguiConfigVersion.cmake"
    COMPATIBILITY SameMajorVersion
)
install(FILES
    "${CMAKE_CURRENT_BINARY_DIR}/hikoguiConfig.cmake"
    "${CMAKE_CURRENT_BINARY_DIR}/hikoguiConfigVersion.cmake"
<<<<<<< HEAD
    DESTINATION "${INSTALL_CMAKEDIR}"
)
=======
    DESTINATION share/hikogui
)

#-------------------------------------------------------------------
# Build Target:
#-------------------------------------------------------------------
# A INTERFACE library does not have a build target which means it
# can not be installed. Therefor we create a dummy target which
# will make sure the INTERFACE library can be installed.
add_custom_target(install_hikogui)
add_dependencies(install_hikogui hikogui)

#-------------------------------------------------------------------
# Build Target: hikogui_tests
#-------------------------------------------------------------------

if(BUILD_TESTING)
    include(CMakeLists_tests.cmake)
endif()

#-------------------------------------------------------------------
# Build examples
#-------------------------------------------------------------------
add_custom_target(examples)
add_subdirectory(examples/codec)
add_subdirectory(examples/custom_widgets)
add_subdirectory(examples/hikogui_demo)
add_subdirectory(examples/vulkan/triangle)
add_subdirectory(examples/widgets)

#-------------------------------------------------------------------
# Display Compiler and Linker properties of Build Targets
#-------------------------------------------------------------------

show_build_target_properties(hikogui)

feature_summary(WHAT PACKAGES_FOUND PACKAGES_NOT_FOUND ENABLED_FEATURES DISABLED_FEATURES)
>>>>>>> 4581bf49
<|MERGE_RESOLUTION|>--- conflicted
+++ resolved
@@ -22,12 +22,8 @@
 option(BUILD_SHARED_LIBS    "Build shared libraries"                             OFF)
 option(HI_ENABLE_ANALYSIS   "Compile using -analyze"                             OFF)
 option(HI_ENABLE_ASAN       "Compile using address sanitizer"                    OFF)
-<<<<<<< HEAD
-option(HI_ARCHITECTURE      "The architecture to build the hikogui library with" "")
 option(BUILD_EXAMPLES       "Compile the example executables"                    ON)
-=======
 option(HI_ARCHITECTURE      "The architecture to build the hikogui library with" OFF)
->>>>>>> 4581bf49
 
 #-------------------------------------------------------------------
 # Project
@@ -465,45 +461,5 @@
 install(FILES
     "${CMAKE_CURRENT_BINARY_DIR}/hikoguiConfig.cmake"
     "${CMAKE_CURRENT_BINARY_DIR}/hikoguiConfigVersion.cmake"
-<<<<<<< HEAD
     DESTINATION "${INSTALL_CMAKEDIR}"
-)
-=======
-    DESTINATION share/hikogui
-)
-
-#-------------------------------------------------------------------
-# Build Target:
-#-------------------------------------------------------------------
-# A INTERFACE library does not have a build target which means it
-# can not be installed. Therefor we create a dummy target which
-# will make sure the INTERFACE library can be installed.
-add_custom_target(install_hikogui)
-add_dependencies(install_hikogui hikogui)
-
-#-------------------------------------------------------------------
-# Build Target: hikogui_tests
-#-------------------------------------------------------------------
-
-if(BUILD_TESTING)
-    include(CMakeLists_tests.cmake)
-endif()
-
-#-------------------------------------------------------------------
-# Build examples
-#-------------------------------------------------------------------
-add_custom_target(examples)
-add_subdirectory(examples/codec)
-add_subdirectory(examples/custom_widgets)
-add_subdirectory(examples/hikogui_demo)
-add_subdirectory(examples/vulkan/triangle)
-add_subdirectory(examples/widgets)
-
-#-------------------------------------------------------------------
-# Display Compiler and Linker properties of Build Targets
-#-------------------------------------------------------------------
-
-show_build_target_properties(hikogui)
-
-feature_summary(WHAT PACKAGES_FOUND PACKAGES_NOT_FOUND ENABLED_FEATURES DISABLED_FEATURES)
->>>>>>> 4581bf49
+)