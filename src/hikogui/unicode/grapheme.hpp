--- conflicted
+++ resolved
@@ -18,12 +18,6 @@
 #include <algorithm>
 #include <bit>
 
-hi_warning_push();
-// C26490: Don't use reinterpret_cast (type.1).
-// Using it to improve performance by removing an pointer indirection.
-<<<<<<< HEAD
-hi_msvc_suppress(26490);
-
 namespace hi::inline v1 {
 namespace detail {
 
@@ -216,334 +210,14 @@
      */
     [[nodiscard]] std::u32string decomposed() const noexcept;
 
-    // The default equality works in combination with long-graphemes, since long-graphemes have stable and unique pointer
-    // values.
     /** Compare equivalence of two graphemes.
      */
     [[nodiscard]] friend constexpr bool operator==(grapheme const&, grapheme const&) noexcept = default;
 
-=======
-hi_warning_ignore_msvc(26490);
-// C26495: Variable '...' is uninitialized. Always initialize a member variable (type.6).
-// The std::basic_string and std::basic_string_view requires that there is no constructor for a character type.
-hi_warning_ignore_msvc(26495);
-
-namespace hi::inline v1 {
-namespace detail {
-
-class long_grapheme {
-public:
-    constexpr long_grapheme() noexcept = default;
-    constexpr long_grapheme(size_t size) noexcept : _size(size){};
-    long_grapheme(long_grapheme const&) = delete;
-    long_grapheme(long_grapheme&&) = delete;
-    long_grapheme& operator=(long_grapheme const&) = delete;
-    long_grapheme& operator=(long_grapheme&&) = delete;
-
-    [[nodiscard]] constexpr bool empty() const noexcept
-    {
-        return _size == 0;
-    }
-
-    constexpr explicit operator bool() const noexcept
-    {
-        return not empty();
-    }
-
-    [[nodiscard]] constexpr size_t size() const noexcept
-    {
-        return _size;
-    }
-
-    [[nodiscard]] char32_t *data() noexcept
-    {
-        return std::launder(reinterpret_cast<char32_t *>(this + 1));
-    }
-
-    [[nodiscard]] char32_t const *data() const noexcept
-    {
-        return std::launder(reinterpret_cast<char32_t const *>(this + 1));
-    }
-
-    [[nodiscard]] char32_t *begin() noexcept
-    {
-        return data();
-    }
-
-    [[nodiscard]] char32_t const *begin() const noexcept
-    {
-        return data();
-    }
-
-    [[nodiscard]] char32_t *end() noexcept
-    {
-        return data() + size();
-    }
-
-    [[nodiscard]] char32_t const *end() const noexcept
-    {
-        return data() + size();
-    }
-
-    [[nodiscard]] char32_t& operator[](size_t index) noexcept
-    {
-        return *(data() + index);
-    }
-
-    [[nodiscard]] char32_t const& operator[](size_t index) const noexcept
-    {
-        return *(data() + index);
-    }
-
-    template<size_t I>
-    [[nodiscard]] friend char32_t& get(long_grapheme& rhs) noexcept
-    {
-        return *(rhs.data() + I);
-    }
-
-    template<size_t I>
-    [[nodiscard]] friend char32_t const& get(long_grapheme const& rhs) noexcept
-    {
-        return *(rhs.data() + I);
-    }
-
-    [[nodiscard]] bool equal(std::u32string_view rhs) const noexcept
-    {
-        return std::equal(begin(), end(), rhs.begin(), rhs.end());
-    }
-
-    [[nodiscard]] bool lexicographical_compare(std::u32string_view rhs) const noexcept
-    {
-        return std::lexicographical_compare(begin(), end(), rhs.begin(), rhs.end());
-    }
-
-private:
-    size_t _size = 0;
-};
-
-} // namespace detail
-
-/** A grapheme, what a user thinks a character is.
- *
- * This class will hold:
- * - empty/eof (no code points encoded at all, the value 0)
- * - U+0000 (value 1)
- * - 1 starter code-point, followed by 0-4 combining characters.
- *
- * A grapheme should not include typographical ligatures such as 'fi' as
- * the font should handle creating ligatures.
- *
- * If a grapheme is initialized with more than 3 code-points a long_grapheme
- * is allocated. This grapheme is never deleted from memory.
- *
- * This class is trivial and constant-destructible so that it can be used
- * as a character class in `std::basic_string` and used as a non-type template parameter.
- *
- */
-struct grapheme {
-    using ptr_type = detail::long_grapheme const *;
-    using value_type = uintptr_t;
-
-    static_assert(sizeof(value_type) == sizeof(ptr_type));
-
-    /** A pointer to a grapheme.
-     *
-     * - nullptr : Empty grapheme
-     * - pointer : A pointer to a long grapheme (more than 3 code-points).
-     * - short-grapheme optimization:
-     *   + [63:43] 3rd code-point (or U+0000 if only 2 code-points)
-     *   + [42:22] 2nd code-point (or U+0000 if only 1 code-point)
-     *   + [21:1] 1st code-point (may be U+0000)
-     *   + [0] '1' (invalid aligned pointer).
-     *
-     * The above works because there can only be one U+0000 character in a grapheme
-     * and it must be the first.
-     */
-    value_type value;
-
-    constexpr grapheme() noexcept = default;
-    constexpr grapheme(grapheme const&) noexcept = default;
-    constexpr grapheme(grapheme&&) noexcept = default;
-    constexpr grapheme& operator=(grapheme const&) noexcept = default;
-    constexpr grapheme& operator=(grapheme&&) noexcept = default;
-
-    [[nodiscard]] ptr_type pointer() const noexcept
-    {
-        return std::launder(std::bit_cast<ptr_type>(value));
-    }
-
-    /** Encode a single code-point.
-     */
-    constexpr explicit grapheme(char32_t code_point) noexcept : value((static_cast<value_type>(code_point) << 1) | 1)
-    {
-        hi_axiom(code_point <= 0x10ffff);
-    }
-
-    constexpr explicit grapheme(char ascii_char) noexcept : value((static_cast<value_type>(ascii_char) << 1) | 1)
-    {
-        hi_axiom(ascii_char >= 0 and ascii_char <= 0x7f);
-    }
-
-    /** Encode a single code-point.
-     */
-    constexpr grapheme& operator=(char32_t code_point) noexcept
-    {
-        value = (static_cast<value_type>(code_point) << 1) | 1;
-        return *this;
-    }
-
-    /** Encode a single code-point.
-     */
-    constexpr grapheme& operator=(char ascii_char) noexcept
-    {
-        hi_axiom(ascii_char >= 0 and ascii_char <= 0x7f);
-        value = (static_cast<value_type>(ascii_char) << 1) | 1;
-        return *this;
-    }
-
-    /** Encode a grapheme from a list of code-points.
-     *
-     * @param code_points The non-normalized list of code-points.
-     */
-    explicit grapheme(std::u32string_view code_points) noexcept;
-
-    /** Encode a grapheme from a list of code-points.
-     *
-     * @param code_points The non-normalized list of code-points.
-     */
-    grapheme& operator=(std::u32string_view code_points) noexcept;
-
-    /** Encode a grapheme from a list of NFKC-normalized code-points.
-     *
-     * @param code_points The NFKC-normalized list of code-points.
-     */
-    [[nodiscard]] static grapheme from_composed(std::u32string_view code_points) noexcept;
-
-    /** Create empty grapheme / end-of-file.
-     */
-    [[nodiscard]] static constexpr grapheme eof() noexcept
-    {
-        grapheme r;
-        r.value = 0;
-        return r;
-    }
-
-    /** Clear the grapheme.
-     */
-    constexpr void clear() noexcept
-    {
-        value = 0;
-    }
-
-    /** Check if the grapheme is empty.
-     */
-    [[nodiscard]] constexpr bool empty() const noexcept
-    {
-        return value == 0;
-    }
-
-    /** Check if the grapheme holds any code-points.
-     */
-    constexpr operator bool() const noexcept
-    {
-        return not empty();
-    }
-
-    /** Check if the grapheme is valid.
-     *
-     * A grapheme is invalid in case:
-     * - The grapheme is empty.
-     * - The first code-point is part of general category 'C'.
-     * - The first code-point is a combining character; canonical combining class != 0.
-     */
-    [[nodiscard]] bool valid() const noexcept;
-
-    /** Return the number of code-points encoded in the grapheme.
-     */
-    [[nodiscard]] constexpr std::size_t size() const noexcept
-    {
-        if (value == 0) {
-            return 0;
-
-        } else if (value & 1) {
-            auto tmp = value;
-            if (not(tmp >>= 22)) {
-                return 1;
-            }
-            if (not(tmp >>= 21)) {
-                return 2;
-            }
-            return 3;
-
-        } else {
-            return pointer()->size();
-        }
-    }
-
-    /** Get the code-point at the given index.
-     *
-     * @note It is undefined-behavior to index beyond the number of encoded code-points.
-     * @param i Index of code-point in the grapheme.
-     * @return code-point at the given index.
-     */
-    [[nodiscard]] constexpr char32_t operator[](size_t i) const noexcept
-    {
-        hi_axiom(i < size());
-
-        if (value & 1) {
-            return (value >> (1 + (i * 21))) & 0x1f'ffff;
-        } else {
-            return (*pointer())[i];
-        }
-    }
-
-    /** Get the code-point at the given index.
-     *
-     * @note It is undefined-behavior to index beyond the number of encoded code-points.
-     * @tparam I Index of code-point in the grapheme.
-     * @param rhs The grapheme to query.
-     * @return code-point at the given index.
-     */
-    template<size_t I>
-    [[nodiscard]] friend constexpr char32_t get(grapheme const& rhs) noexcept
-    {
-        hi_axiom(I < rhs.size());
-
-        if (rhs.value & 1) {
-            return (rhs.value >> (1 + (I * 21))) & 0x1f'ffff;
-        } else {
-            return get<I>(*rhs.pointer());
-        }
-    }
-
-    /** Get a list of code-point normalized to NFC.
-     */
-    [[nodiscard]] constexpr std::u32string composed() const noexcept
-    {
-        auto r = std::u32string{};
-        r.reserve(size());
-        for (std::size_t i = 0; i != size(); ++i) {
-            r += (*this)[i];
-        }
-        return r;
-    }
-
-    /** Get a list of code-point normalized to NFD.
-     */
-    [[nodiscard]] std::u32string decomposed() const noexcept;
-
-    // The default equality works in combination with long-graphemes, since long-graphemes have stable and unique pointer
-    // values.
-    /** Compare equivalence of two graphemes.
-     */
-    [[nodiscard]] friend constexpr bool operator==(grapheme const&, grapheme const&) noexcept = default;
-
->>>>>>> 2fbff6fe
     /** Compare two graphemes lexicographically.
      */
     [[nodiscard]] friend constexpr std::strong_ordering operator<=>(grapheme const& lhs, grapheme const& rhs) noexcept
     {
-<<<<<<< HEAD
         return lhs.decomposed() <=> rhs.decomposed();
     }
 
@@ -558,59 +232,20 @@
     }
 
     [[nodiscard]] friend constexpr bool operator==(grapheme const& lhs, char const& rhs) noexcept
-=======
-        if (lhs.value & rhs.value & 1) {
-            return lhs.value <=> rhs.value;
-        }
-
-        hilet size = std::min(lhs.size(), rhs.size());
-
-        for (auto i = 0_uz; i != size; ++i) {
-            if (hilet r = lhs[i] <=> rhs[i]; r != std::strong_ordering::equal) {
-                return r;
-            }
-        }
-        return lhs.size() <=> rhs.size();
-    }
-
-    [[nodiscard]] friend constexpr bool operator==(grapheme const& lhs, char32_t const& rhs) noexcept
->>>>>>> 2fbff6fe
     {
         return lhs == grapheme{rhs};
     }
 
-<<<<<<< HEAD
     [[nodiscard]] friend constexpr std::strong_ordering operator<=>(grapheme const& lhs, char const& rhs) noexcept
-=======
-    [[nodiscard]] friend constexpr std::strong_ordering operator<=>(grapheme const& lhs, char32_t const& rhs) noexcept
->>>>>>> 2fbff6fe
     {
         return lhs <=> grapheme{rhs};
     }
 
-<<<<<<< HEAD
     [[nodiscard]] friend std::string to_string(grapheme const& rhs) noexcept
     {
         return hi::to_string(rhs.composed());
     }
 
-=======
-    [[nodiscard]] friend constexpr bool operator==(grapheme const& lhs, char const& rhs) noexcept
-    {
-        return lhs == grapheme{rhs};
-    }
-
-    [[nodiscard]] friend constexpr std::strong_ordering operator<=>(grapheme const& lhs, char const& rhs) noexcept
-    {
-        return lhs <=> grapheme{rhs};
-    }
-
-    [[nodiscard]] friend std::string to_string(grapheme const& rhs) noexcept
-    {
-        return hi::to_string(rhs.composed());
-    }
-
->>>>>>> 2fbff6fe
     [[nodiscard]] friend std::u32string to_u32string(grapheme const& rhs) noexcept
     {
         return rhs.composed();
@@ -626,5 +261,3 @@
         return std::hash<hi::grapheme::value_type>{}(rhs._value);
     }
 };
-
-hi_warning_pop();