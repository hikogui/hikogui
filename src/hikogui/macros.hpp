--- conflicted
+++ resolved
@@ -883,7 +883,6 @@
             hi_log(::hi::global_state_type::log_error, fmt __VA_OPT__(, ) __VA_ARGS__); \
         } \
     } while (false)
-<<<<<<< HEAD
 
 /** Create a function which tests the valid arguments for a callable.
  * 
@@ -986,5 +985,3 @@
     }
 
 #endif
-=======
->>>>>>> eeb6850d
