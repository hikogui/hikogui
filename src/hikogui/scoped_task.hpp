--- conflicted
+++ resolved
@@ -35,11 +35,7 @@
         std::optional<value_type> value = {};
         std::exception_ptr exception = nullptr;
 
-<<<<<<< HEAD
-        void return_value(std::convertible_to<value_type> auto&& value) noexcept
-=======
         void return_value(std::convertible_to<value_type> auto&& new_value) noexcept
->>>>>>> e838b073
         {
             value = hi_forward(new_value);
         }
@@ -51,28 +47,6 @@
 
         std::suspend_always final_suspend() noexcept
         {
-<<<<<<< HEAD
-            if constexpr (std::is_default_constructible_v<value_type>) {
-                switch (_value_ptr->index()) {
-                case 1:
-                    // We need to trigger the notifier on an exception too.
-                    _notifier.post(value_type{});
-                    return {};
-                case 2:
-                    // Trigger the notifier with the co_return value.
-                    _notifier.post(std::get<2>(*_value_ptr));
-                    return {};
-                default: hi_no_default();
-                }
-
-            } else {
-                switch (_value_ptr->index()) {
-                case 2:
-                    // Trigger the notifier with the co_return value.
-                    _notifier.post(std::get<2>(*_value_ptr));
-                    return {};
-                default: hi_no_default();
-=======
             if (value) {
                 // Trigger the notifier with the co_return value.
                 notifier(*value);
@@ -82,7 +56,6 @@
                 hi_axiom(exception);
                 if constexpr (std::is_default_constructible_v<value_type>) {
                     notifier(value_type{});
->>>>>>> e838b073
                 }
             }
 
@@ -180,11 +153,7 @@
      * @param callback The callback to call when the co-routine executed co_return. If co_return
      *                 has a non-void expression then the callback must accept the expression as an argument.
      */
-<<<<<<< HEAD
-    notifier_type::token_type subscribe(std::invocable<value_type> auto&& callback) noexcept
-=======
     notifier_type::token_type subscribe(callback_flags flags, std::invocable<value_type> auto&& callback) noexcept
->>>>>>> e838b073
     {
         return _coroutine.promise().notifier.subscribe(flags, hi_forward(callback));
     }
@@ -226,22 +195,8 @@
 
         std::suspend_always final_suspend() noexcept
         {
-<<<<<<< HEAD
-            switch (_value_ptr->index()) {
-            case 1:
-                // Trigger the notifier on exception.
-                _notifier.post();
-                return {};
-            case 2:
-                // Trigger the notifier with the co_return value.
-                _notifier.post();
-                return {};
-            default: hi_no_default();
-            }
-=======
             notifier();
             return {};
->>>>>>> e838b073
         }
 
         scoped_task get_return_object() noexcept
