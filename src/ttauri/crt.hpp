--- conflicted
+++ resolved
@@ -117,14 +117,11 @@
 
 int main(int argc, char *argv[])
 {
-<<<<<<< HEAD
-=======
     if (argc < 1) {
         std::cerr << "Missing executable from argument list." << std::endl;
         return 2;
     }
 
->>>>>>> 841b768b
     // XXX - The URL system needs to know about the location of the executable.
 #if USE_OS_TZDB == 0
     ttlet tzdata_location = tt::URL::urlFromResourceDirectory() / "tzdata";
