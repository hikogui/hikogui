// Copyright Take Vos 2020-2021.
// Distributed under the Boost Software License, Version 1.0.
// (See accompanying file LICENSE_1_0.txt or copy at https://www.boost.org/LICENSE_1_0.txt)

#pragma once

#include "unicode_general_category.hpp"
#include "unicode_bidi_class.hpp"
#include "unicode_bidi_bracket_type.hpp"
#include "unicode_grapheme_cluster_break.hpp"
#include "unicode_line_break.hpp"
#include "unicode_east_asian_width.hpp"
#include "../required.hpp"
#include "../assert.hpp"
#include "../cast.hpp"

namespace tt::inline v1 {
namespace detail {

constexpr char32_t unicode_hangul_S_base = U'\uac00';
constexpr char32_t unicode_hangul_L_base = U'\u1100';
constexpr char32_t unicode_hangul_V_base = U'\u1161';
constexpr char32_t unicode_hangul_T_base = U'\u11a7';
constexpr char32_t unicode_hangul_L_count = 19;
constexpr char32_t unicode_hangul_V_count = 21;
constexpr char32_t unicode_hangul_T_count = 28;
constexpr char32_t unicode_hangul_N_count = unicode_hangul_V_count * unicode_hangul_T_count;
constexpr char32_t unicode_hangul_S_count = unicode_hangul_L_count * unicode_hangul_N_count;
} // namespace detail

constexpr char32_t replacement_character = U'\ufffd';
constexpr char32_t line_separator_character = U'\u2028';
constexpr char32_t paragraph_separator_character = U'\u2029';

[[nodiscard]] constexpr bool is_hangul_L_part(char32_t code_point) noexcept
{
    return code_point >= detail::unicode_hangul_L_base &&
        code_point < (detail::unicode_hangul_L_base + detail::unicode_hangul_L_count);
}

[[nodiscard]] constexpr bool is_hangul_V_part(char32_t code_point) noexcept
{
    return code_point >= detail::unicode_hangul_V_base &&
        code_point < (detail::unicode_hangul_V_base + detail::unicode_hangul_V_count);
}

[[nodiscard]] constexpr bool is_hangul_T_part(char32_t code_point) noexcept
{
    return code_point >= detail::unicode_hangul_T_base &&
        code_point < (detail::unicode_hangul_T_base + detail::unicode_hangul_T_count);
}

[[nodiscard]] constexpr bool is_hangul_syllable(char32_t code_point) noexcept
{
    return code_point >= detail::unicode_hangul_S_base &&
        code_point < (detail::unicode_hangul_S_base + detail::unicode_hangul_S_count);
}

[[nodiscard]] constexpr bool is_hangul_LV_part(char32_t code_point) noexcept
{
    return is_hangul_syllable(code_point) && ((code_point - detail::unicode_hangul_S_base) % detail::unicode_hangul_T_count) == 0;
}

[[nodiscard]] constexpr bool is_hangul_LVT_part(char32_t code_point) noexcept
{
    return is_hangul_syllable(code_point) && ((code_point - detail::unicode_hangul_S_base) % detail::unicode_hangul_T_count) != 0;
}

/** Description of a unicode code point.
 * This class holds information of a unicode code point.
 *
 * The information is compressed to use bit-fields to reduce memory usage
 * of the unicode database.
 */
class unicode_description {
public:
    [[nodiscard]] constexpr unicode_description(
        char32_t code_point,
        unicode_general_category general_category,
        unicode_grapheme_cluster_break grapheme_cluster_break,
        unicode_line_break_class line_break_class,
        unicode_east_asian_width east_asian_width,
        unicode_bidi_class bidi_class,
        unicode_bidi_bracket_type bidi_bracket_type,
        char32_t bidi_mirrored_glyph,
        bool decomposition_canonical,
        bool composition_canonical,
        uint8_t combining_class,
        uint8_t decomposition_length,
        uint32_t decomposition_index) noexcept :
        _general_info(
            (static_cast<uint32_t>(code_point) << 10) | (static_cast<uint32_t>(general_category) << 5) |
            (static_cast<uint32_t>(grapheme_cluster_break) << 1)),
        _bidi_class(to_underlying(bidi_class)),
        _bidi_bracket_type(to_underlying(bidi_bracket_type)),
        _bidi_mirrored_glyph(static_cast<uint32_t>(bidi_mirrored_glyph)),
        _east_asian_width(static_cast<uint32_t>(east_asian_width)),
        _combining_class(static_cast<uint32_t>(combining_class)),
        _composition_canonical(static_cast<uint32_t>(composition_canonical)),
        _line_break_class(to_underlying(line_break_class)),
        _decomposition_index(static_cast<uint32_t>(decomposition_index)),
        _decomposition_canonical(static_cast<uint32_t>(decomposition_canonical)),
        _decomposition_length(static_cast<uint32_t>(decomposition_length))
    {
        tt_axiom(code_point <= 0x10ffff);
        tt_axiom(to_underlying(general_category) <= 0x1f);
        tt_axiom(to_underlying(grapheme_cluster_break) <= 0x0f);
        tt_axiom(to_underlying(line_break_class) <= 0x3f);
        tt_axiom(to_underlying(east_asian_width) <= 0x7);
        tt_axiom(to_underlying(bidi_class) <= 0x1f);
        tt_axiom(to_underlying(bidi_bracket_type) <= 0x03);
        tt_axiom(static_cast<uint32_t>(bidi_mirrored_glyph) <= 0x10ffff);
        tt_axiom(static_cast<uint32_t>(combining_class) <= 0xff);
        tt_axiom(static_cast<uint32_t>(decomposition_length) <= 0x1f);
        tt_axiom(static_cast<uint32_t>(decomposition_index) <= 0x1f'ffff);
    }

    /** The code point of the description.
     * @return The code_point of the description.
     */
    [[nodiscard]] constexpr char32_t code_point() const noexcept
    {
        return static_cast<char32_t>(_general_info >> 10);
    }

    /** The grapheme cluster break of this code-point.
     * This function is used to determine where to break a string of code-points
     * into grapheme clusters.
     *
     * @return The grapheme cluster break of this code-point
     */
    [[nodiscard]] constexpr unicode_grapheme_cluster_break grapheme_cluster_break() const noexcept
    {
        return static_cast<unicode_grapheme_cluster_break>((_general_info >> 1) & 0xf);
    }

    [[nodiscard]] constexpr unicode_line_break_class line_break_class() const noexcept
    {
        return static_cast<unicode_line_break_class>(_line_break_class);
    }

<<<<<<< HEAD
=======
    [[nodiscard]] constexpr unicode_east_asian_width east_asian_width() const noexcept
    {
        return static_cast<unicode_east_asian_width>(_east_asian_width);
    }
>>>>>>> 819eb88e

    /** The general category of this code-point.
     * This function is used to determine what kind of code-point this,
     * this allows you to determine if the code-point is a letter, number, punctuation, white-space, etc.
     *
     * @return The general category of this code-point
     */
    [[nodiscard]] constexpr unicode_general_category general_category() const noexcept
    {
        return static_cast<unicode_general_category>((_general_info >> 5) & 0x1f);
    }

    /** The bidi class of this code-point
     * This function is used by the bidirectional algorithm to figure out if the code-point
     * represents a character that is written left-to-right or right-to-left.
     *
     * @return the bidi class of this code-point.
     */
    [[nodiscard]] constexpr unicode_bidi_class bidi_class() const noexcept
    {
        return static_cast<unicode_bidi_class>(_bidi_class);
    }

    /** Get the bidi bracket type.
     * This function is used by the bidirectional algorithm for mirroring characters
     * when needing to reverse the writing direction.
     *
     * @return n = no-mirror, o = open-bracket, c = close-bracket, m = bidi-mirrored.
     */
    [[nodiscard]] constexpr unicode_bidi_bracket_type bidi_bracket_type() const noexcept
    {
        return static_cast<unicode_bidi_bracket_type>(_bidi_bracket_type);
    }

    /** Get the mirrored glyph.
     * @return The mirrored glyph or U+ffff when there is no mirrored glyph.
     */
    [[nodiscard]] constexpr char32_t bidi_mirrored_glyph() const noexcept
    {
        return static_cast<char32_t>(_bidi_mirrored_glyph);
    }

    /** This character has a canonical decomposition.
     * @return When true you can decompose the character canonically.
     */
    [[nodiscard]] constexpr bool decomposition_canonical() const noexcept
    {
        return static_cast<bool>(_decomposition_canonical);
    }

    /** This character has a canonical composition.
     * @return When true the decomposition_index() points into the composition table.
     */
    [[nodiscard]] constexpr bool composition_canonical() const noexcept
    {
        return static_cast<bool>(_composition_canonical);
    }

    /** Get the combining class.
     * The combing class describes how a code-point combines with other code-points.
     * Specifically the value 0 means that the code-point is a starter character,
     * and the numeric value of the combing class determines the order of the
     * the code-points after a starter before trying to look up composition in the
     * composition table.
     *
     * @return The numeric combining class of this code point.
     */
    [[nodiscard]] constexpr uint8_t combining_class() const noexcept
    {
        return static_cast<uint8_t>(_combining_class);
    }

    /** The number of code-points the decomposed grapheme has.
     *
     * @retval 0 There is no decomposition
     * @retval 1 Decomposition is a single code-point, the `decomposition_index()` is
     *           the numeric value of the code point.
     * @retval 2 Decomposition is has two code-point. When composition_canonical is set the
     *           `decomposition_index()` points in the composition table. Otherwise the
     *           index points into the decomposition table.
     * @return Values 3 and above are the number of code points in the decomposition table
     *          pointed to from the `decomposition_index()`.
     */
    [[nodiscard]] constexpr std::size_t decomposition_length() const noexcept
    {
        return static_cast<std::size_t>(_decomposition_length);
    }

    /** A multi-use value representing the decomposition of this code-point.
     * To compress the data for decomposition:
     *  - For single code-point decomposition the index itself is the code-point value.
     *  - For double code-point decomposition, if it is equal to the composition it points
     *    into the composition table, otherwise it points into the decomposition table
     *  - Anything else points into the decomposition table.
     *
     * @see decomposition_length
     * @return A code-point value, or a index into the composition table, or an index into the
     *         decomposition table.
     */
    [[nodiscard]] constexpr std::size_t decomposition_index() const noexcept
    {
        return static_cast<std::size_t>(_decomposition_index);
    }

    /** Get the canonical equivalent of this code-point.
     * The canonical equivalent is the code-point after NFC-normalization.
     * This is equal to canonical decomposition to a single code-point.
     *
     * @return The canonical equivalent code-point or U+ffff if there is not equivalent.
     */
    [[nodiscard]] constexpr char32_t canonical_equivalent() const noexcept
    {
        if (_decomposition_canonical && _decomposition_length == 1) {
            return static_cast<char32_t>(_decomposition_index);
        } else {
            return U'\uffff';
        }
    }

private:
    // 1st dword
    // We don't use bit-fields so we can do binary-search without needing shift- & and-operations
    // code_point must be in msb for correct binary search.
    // [31:10] code-point
    // [9:5] general category
    // [4:1] grapheme cluster break
    // [0:0] reserved
    uint32_t _general_info;

    // 2nd dword
    uint32_t _bidi_class : 5;
    uint32_t _bidi_bracket_type : 2;
    uint32_t _bidi_mirrored_glyph : 21;
    uint32_t _east_asian_width: 3;
    uint32_t _word2_reserved : 1 = 0;

    // 3rd dword
    uint32_t _combining_class : 8;
    uint32_t _composition_canonical : 1;
    uint32_t _line_break_class : 6;
    uint32_t _word3_reserved : 17 = 0;

    // 4th dword
    uint32_t _decomposition_index : 21;
    uint32_t _decomposition_canonical : 1;
    uint32_t _decomposition_length : 5;
    uint32_t _word4_reserved : 5 = 0;

    template<typename It>
    friend constexpr It unicode_description_find(It first, It last, char32_t code_point) noexcept;
};

static_assert(sizeof(unicode_description) == 16);

/** Find a code-point in a unicode_description table using a binary-search algorithm.
 * @param first The iterator pointing to the first element of a sorted container of unicode_description objects.
 * @param last The iterator pointing to one beyond the last element of a sorted container of unicode_description objects.
 * @param code_point The code point to look up.
 * @return An iterator pointing the found unicode_description, or the last iterator when not found.
 */
template<typename It>
[[nodiscard]] constexpr It unicode_description_find(It first, It last, char32_t code_point) noexcept
{
    tt_axiom(code_point <= 0x10'ffff);
    uint32_t general_info = static_cast<uint32_t>(code_point) << 10;

    auto it = std::lower_bound(first, last, general_info, [](auto const &item, auto const &value) {
        return item._general_info < value;
    });

    if (it == last || it->code_point() != code_point) {
        return last;
    } else {
        return it;
    }
}

/** Find a code-point in the global unicode_description table.
 * For any valid unicode code point this function will return a reference to
 * the unicode_description. It may return a unicode_description to the
 * U+fffd 'REPLACEMENT CHARACTER' if the code-point could not be found in the
 * table. Or it may return unicode_description to a single element in a range
 * of code-points, such as for hangul-syllables, or private use areas..
 *
 * Passing an invalid unicode value causes undefined behaviour.
 *
 * @param code_point The code point to look up.
 * @return a const reference to the unicode_description entry.
 */
[[nodiscard]] unicode_description const &unicode_description_find(char32_t code_point) noexcept;

} // namespace tt::inline v1<|MERGE_RESOLUTION|>--- conflicted
+++ resolved
@@ -139,13 +139,10 @@
         return static_cast<unicode_line_break_class>(_line_break_class);
     }
 
-<<<<<<< HEAD
-=======
     [[nodiscard]] constexpr unicode_east_asian_width east_asian_width() const noexcept
     {
         return static_cast<unicode_east_asian_width>(_east_asian_width);
     }
->>>>>>> 819eb88e
 
     /** The general category of this code-point.
      * This function is used to determine what kind of code-point this,
