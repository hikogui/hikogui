--- conflicted
+++ resolved
@@ -423,11 +423,7 @@
 /** Copy a std::string to new memory.
  * The caller will have to delete [] return value.
  */
-<<<<<<< HEAD
-[[nodiscard]] inline char *string_dup(char const *c_str, size_t size = -1) noexcept
-=======
 [[nodiscard]] inline char *make_cstr(char const *c_str, size_t size = -1) noexcept
->>>>>>> 581ca067
 {
     if (size == -1) {
         size = std::strlen(c_str);
@@ -441,15 +437,9 @@
 /** Copy a std::string to new memory.
  * The caller will have to delete [] return value.
  */
-<<<<<<< HEAD
-[[nodiscard]] inline char *string_dup(std::string const &s) noexcept
-{
-    return string_dup(s.c_str(), s.size());
-=======
 [[nodiscard]] inline char *make_cstr(std::string const &s) noexcept
 {
     return make_cstr(s.c_str(), s.size());
->>>>>>> 581ca067
 }
 
 } // namespace tt