--- conflicted
+++ resolved
@@ -45,11 +45,7 @@
      */
     int argc;
 
-<<<<<<< HEAD
-    char const **argv;
-=======
     char **argv;
->>>>>>> 581ca067
 
     /** Handle to the operating system's application-instance.
      */
