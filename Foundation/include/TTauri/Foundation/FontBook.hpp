--- conflicted
+++ resolved
@@ -15,16 +15,12 @@
 
 namespace TTauri {
 
-<<<<<<< HEAD
 /** FontBook keeps track of multiple fonts.
  * The FontBook is instantiated during Application startup
  * and is available through Foundation_globals->font_book.
  *
  * 
  */
-=======
-
->>>>>>> 59769e65
 class FontBook {
     struct FontEntry {
         URL url;
